--- conflicted
+++ resolved
@@ -1219,16 +1219,9 @@
     RSA_VALIDATE_RET( mode == MBEDTLS_RSA_PRIVATE ||
                       mode == MBEDTLS_RSA_PUBLIC );
     RSA_VALIDATE_RET( output != NULL );
-    RSA_VALIDATE_RET( input != NULL );
-
-<<<<<<< HEAD
-    // We don't check p_rng because it won't be dereferenced here
-    if( f_rng == NULL || output == NULL )
-        return( MBEDTLS_ERR_RSA_BAD_INPUT_DATA );
-    if( ilen != 0 && input == NULL )
-=======
+    RSA_VALIDATE_RET( input != NULL || ilen == 0 );
+
     if( mode == MBEDTLS_RSA_PRIVATE && ctx->padding != MBEDTLS_RSA_PKCS_V15 )
->>>>>>> fb1972db
         return( MBEDTLS_ERR_RSA_BAD_INPUT_DATA );
 
     olen = ctx->len;
@@ -1644,12 +1637,6 @@
         }
     }
 
-<<<<<<< HEAD
-    *olen = ilen - (p - buf);
-    if( *olen != 0 )
-        memcpy( output, p, *olen );
-    ret = 0;
-=======
     /* If pad_done is still zero, there's no data, only unfinished padding. */
     bad |= if_int( pad_done, 0, 1 );
 
@@ -1710,15 +1697,20 @@
                       plaintext_max_size - plaintext_size );
 
     /* Finally copy the decrypted plaintext plus trailing zeros
-     * into the output buffer. */
-    memcpy( output, buf + ilen - plaintext_max_size, plaintext_max_size );
+     * into the output buffer. But don't call memcpy() if output_max_len
+     * is zero, because in that case output may be an invalid pointer
+     * and the memcpy call would have undefined behavior. This
+     * conditional is ok because output_max_len is not a confidential
+     * input. The test is not done on plaintext_max_size because that
+     * is a confidential output that depends on the decrypted message. */
+    if( output_max_len != 0 )
+        memcpy( output, buf + ilen - plaintext_max_size, plaintext_max_size );
 
     /* Report the amount of data we copied to the output buffer. In case
      * of errors (bad padding or output too large), the value of *olen
      * when this function returns is not specified. Making it equivalent
      * to the good case limits the risks of leaking the padding validity. */
     *olen = plaintext_size;
->>>>>>> fb1972db
 
 cleanup:
     mbedtls_platform_zeroize( buf, sizeof( buf ) );
