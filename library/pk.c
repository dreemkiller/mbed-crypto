--- conflicted
+++ resolved
@@ -504,17 +504,10 @@
  */
 int mbedtls_pk_check_pair( const mbedtls_pk_context *pub, const mbedtls_pk_context *prv )
 {
-<<<<<<< HEAD
-    if( pub == NULL || pub->pk_info == NULL ||
-        prv == NULL || prv->pk_info == NULL )
-=======
     PK_VALIDATE_RET( pub != NULL );
     PK_VALIDATE_RET( prv != NULL );
 
-    if( pub->pk_info == NULL ||
-        prv->pk_info == NULL ||
-        prv->pk_info->check_pair_func == NULL )
->>>>>>> fb1972db
+    if( pub->pk_info == NULL || prv->pk_info == NULL )
     {
         return( MBEDTLS_ERR_PK_BAD_INPUT_DATA );
     }
