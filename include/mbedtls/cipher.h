--- conflicted
+++ resolved
@@ -68,9 +68,6 @@
 extern "C" {
 #endif
 
-<<<<<<< HEAD
-/** Supported cipher IDs. */
-=======
 /**
  * \brief     An enumeration of supported ciphers.
  *
@@ -78,7 +75,6 @@
  *            constitutes a security risk. We recommend considering stronger
  *            ciphers instead.
  */
->>>>>>> 2a03794d
 typedef enum {
     MBEDTLS_CIPHER_ID_NONE = 0,
     MBEDTLS_CIPHER_ID_NULL,
@@ -90,9 +86,6 @@
     MBEDTLS_CIPHER_ID_ARC4,
 } mbedtls_cipher_id_t;
 
-<<<<<<< HEAD
-/** Supported cipher types. */
-=======
 /**
  * \brief     An enumeration of supported (cipher, mode) pairs.
  *
@@ -100,7 +93,6 @@
  *            constitutes a security risk. We recommend considering stronger
  *            ciphers instead.
  */
->>>>>>> 2a03794d
 typedef enum {
     MBEDTLS_CIPHER_NONE = 0,
     MBEDTLS_CIPHER_NULL,
