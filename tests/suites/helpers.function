#line 2 "suites/helpers.function"
/*----------------------------------------------------------------------------*/
/* Headers */

#include <stdlib.h>

#if defined(MBEDTLS_PLATFORM_C)
#include "mbedtls/platform.h"
#else
#include <stdio.h>
#define mbedtls_fprintf    fprintf
#define mbedtls_snprintf   snprintf
#define mbedtls_calloc     calloc
#define mbedtls_free       free
#define mbedtls_exit       exit
#define mbedtls_time       time
#define mbedtls_time_t     time_t
#define MBEDTLS_EXIT_SUCCESS EXIT_SUCCESS
#define MBEDTLS_EXIT_FAILURE EXIT_FAILURE
#endif

#if defined(MBEDTLS_MEMORY_BUFFER_ALLOC_C)
#include "mbedtls/memory_buffer_alloc.h"
#endif

#if defined(MBEDTLS_CHECK_PARAMS)
#include "mbedtls/platform_util.h"
#include <setjmp.h>
#endif

#ifdef _MSC_VER
#include <basetsd.h>
typedef UINT8 uint8_t;
typedef INT32 int32_t;
typedef UINT32 uint32_t;
#define strncasecmp _strnicmp
#define strcasecmp _stricmp
#else
#include <stdint.h>
#endif

#include <string.h>

#if defined(__unix__) || (defined(__APPLE__) && defined(__MACH__))
#include <unistd.h>
#include <strings.h>
#endif

/* Type for Hex parameters */
typedef struct data_tag
{
    uint8_t *   x;
    uint32_t    len;
} data_t;

/*----------------------------------------------------------------------------*/
/* Status and error constants */

#define DEPENDENCY_SUPPORTED            0   /* Dependency supported by build */
#define KEY_VALUE_MAPPING_FOUND         0   /* Integer expression found */
#define DISPATCH_TEST_SUCCESS           0   /* Test dispatch successful */

#define KEY_VALUE_MAPPING_NOT_FOUND     -1  /* Integer expression not found */
#define DEPENDENCY_NOT_SUPPORTED        -2  /* Dependency not supported */
#define DISPATCH_TEST_FN_NOT_FOUND      -3  /* Test function not found */
#define DISPATCH_INVALID_TEST_DATA      -4  /* Invalid test parameter type.
                                               Only int, string, binary data
                                               and integer expressions are
                                               allowed */
#define DISPATCH_UNSUPPORTED_SUITE      -5  /* Test suite not supported by the
                                               build */

typedef enum
{
    PARAMFAIL_TESTSTATE_IDLE = 0,           /* No parameter failure call test */
    PARAMFAIL_TESTSTATE_PENDING,            /* Test call to the parameter failure
                                             * is pending */
    PARAMFAIL_TESTSTATE_CALLED              /* The test call to the parameter
                                             * failure function has been made */
} paramfail_test_state_t;


/*----------------------------------------------------------------------------*/
/* Macros */

<<<<<<< HEAD
/** Evaluate an expression and fail the test case if it is false.
 *
 * Failing the test means:
 * - Mark this test case as failed.
 * - Print a message identifying the failure.
 * - Jump to the \c exit label.
 *
 * This macro expands to an instruction, not an expression.
 * It may jump to the \c exit label.
 *
 * \param TEST      The expression to evaluate.
 */
#define TEST_ASSERT( TEST )                         \
    do {                                            \
        if( ! (TEST) )                              \
        {                                           \
            test_fail( #TEST, __LINE__, __FILE__ ); \
            goto exit;                              \
        }                                           \
    } while( 0 )

/** Evaluate two expressions and fail the test case if they have different
 * values.
 *
 * \param expr1     An expression to evaluate.
 * \param expr2     The expected value of \p expr1. This can be any
 *                  expression, but it is typically a constant.
 */
#define TEST_EQUAL( expr1, expr2 )              \
    TEST_ASSERT( ( expr1 ) == ( expr2 ) )

/** Evaluate an expression and fail the test case if it returns an error.
 *
 * \param expr      The expression to evaluate. This is typically a call
 *                  to a \c psa_xxx function that returns a value of type
 *                  #psa_status_t.
 */
#define PSA_ASSERT( expr ) TEST_EQUAL( ( expr ), PSA_SUCCESS )

/** Allocate memory dynamically and fail the test case if this fails.
 *
 * You must set \p pointer to \c NULL before calling this macro and
 * put `mbedtls_free( pointer )` in the test's cleanup code.
 *
 * If \p length is zero, the resulting \p pointer will be \c NULL.
 * This is usually what we want in tests since API functions are
 * supposed to accept null pointers when a buffer size is zero.
 *
 * This macro expands to an instruction, not an expression.
 * It may jump to the \c exit label.
 *
 * \param pointer   An lvalue where the address of the allocated buffer
 *                  will be stored.
 *                  This expression may be evaluated multiple times.
 * \param length    Number of elements to allocate.
 *                  This expression may be evaluated multiple times.
 *
 */
#define ASSERT_ALLOC( pointer, length )                           \
    do                                                            \
    {                                                             \
        TEST_ASSERT( ( pointer ) == NULL );                       \
        if( ( length ) != 0 )                                     \
        {                                                         \
            ( pointer ) = mbedtls_calloc( sizeof( *( pointer ) ), \
                                          ( length ) );           \
            TEST_ASSERT( ( pointer ) != NULL );                   \
        }                                                         \
    }                                                             \
    while( 0 )

/** Compare two buffers and fail the test case if they differ.
 *
 * This macro expands to an instruction, not an expression.
 * It may jump to the \c exit label.
 *
 * \param p1        Pointer to the start of the first buffer.
 * \param size1     Size of the first buffer in bytes.
 *                  This expression may be evaluated multiple times.
 * \param p2        Pointer to the start of the second buffer.
 * \param size2     Size of the second buffer in bytes.
 *                  This expression may be evaluated multiple times.
 */
#define ASSERT_COMPARE( p1, size1, p2, size2 )                          \
    do                                                                  \
    {                                                                   \
        TEST_ASSERT( ( size1 ) == ( size2 ) );                          \
        if( ( size1 ) != 0 )                                            \
            TEST_ASSERT( memcmp( ( p1 ), ( p2 ), ( size1 ) ) == 0 );    \
    }                                                                   \
    while( 0 )
=======
/**
 * \brief   This macro tests the expression passed to it as a test step or
 *          individual test in a test case.
 *
 *          It allows a library function to return a value and return an error
 *          code that can be tested.
 *
 *          When MBEDTLS_CHECK_PARAMS is enabled, calls to the parameter failure
 *          callback, MBEDTLS_PARAM_FAILED(), will be assumed to be a test
 *          failure.
 *
 *          This macro is not suitable for negative parameter validation tests,
 *          as it assumes the test step will not create an error.
 *
 * \param   TEST    The test expression to be tested.
 */
#define TEST_ASSERT( TEST )                                 \
    do {                                                    \
       if( ! (TEST) )                                       \
       {                                                    \
          test_fail( #TEST, __LINE__, __FILE__ );           \
          goto exit;                                        \
       }                                                    \
    } while( 0 )

#if defined(MBEDTLS_CHECK_PARAMS) && !defined(MBEDTLS_PARAM_FAILED_ALT)
/**
 * \brief   This macro tests the statement passed to it as a test step or
 *          individual test in a test case. The macro assumes the test will fail
 *          and will generate an error.
 *
 *          It allows a library function to return a value and tests the return
 *          code on return to confirm the given error code was returned.
 *
 *          When MBEDTLS_CHECK_PARAMS is enabled, calls to the parameter failure
 *          callback, MBEDTLS_PARAM_FAILED(), are assumed to indicate the
 *          expected failure, and the test will pass.
 *
 *          This macro is intended for negative parameter validation tests,
 *          where the failing function may return an error value or call
 *          MBEDTLS_PARAM_FAILED() to indicate the error.
 *
 * \param   PARAM_ERROR_VALUE   The expected error code.
 *
 * \param   TEST                The test expression to be tested.
 */
#define TEST_INVALID_PARAM_RET( PARAM_ERR_VALUE, TEST )                     \
    do {                                                                    \
        test_info.paramfail_test_state = PARAMFAIL_TESTSTATE_PENDING;       \
        if( (TEST) != (PARAM_ERR_VALUE) ||                                  \
            test_info.paramfail_test_state != PARAMFAIL_TESTSTATE_CALLED )  \
        {                                                                   \
            test_fail( #TEST, __LINE__, __FILE__ );                         \
            goto exit;                                                      \
        }                                                                   \
   } while( 0 )

/**
 * \brief   This macro tests the statement passed to it as a test step or
 *          individual test in a test case. The macro assumes the test will fail
 *          and will generate an error.
 *
 *          It assumes the library function under test cannot return a value and
 *          assumes errors can only be indicated byt calls to
 *          MBEDTLS_PARAM_FAILED().
 *
 *          When MBEDTLS_CHECK_PARAMS is enabled, calls to the parameter failure
 *          callback, MBEDTLS_PARAM_FAILED(), are assumed to indicate the
 *          expected failure. If MBEDTLS_CHECK_PARAMS is not enabled, no test
 *          can be made.
 *
 *          This macro is intended for negative parameter validation tests,
 *          where the failing function can only return an error by calling
 *          MBEDTLS_PARAM_FAILED() to indicate the error.
 *
 * \param   TEST                The test expression to be tested.
 */
#define TEST_INVALID_PARAM( TEST )                                          \
    do {                                                                    \
        memcpy(jmp_tmp, param_fail_jmp, sizeof(jmp_buf));                   \
        if( setjmp( param_fail_jmp ) == 0 )                                 \
        {                                                                   \
            TEST;                                                           \
            test_fail( #TEST, __LINE__, __FILE__ );                         \
            goto exit;                                                      \
        }                                                                   \
        memcpy(param_fail_jmp, jmp_tmp, sizeof(jmp_buf));                   \
    } while( 0 )
#endif /* MBEDTLS_CHECK_PARAMS && !MBEDTLS_PARAM_FAILED_ALT */

/**
 * \brief   This macro tests the statement passed to it as a test step or
 *          individual test in a test case. The macro assumes the test will not fail.
 *
 *          It assumes the library function under test cannot return a value and
 *          assumes errors can only be indicated by calls to
 *          MBEDTLS_PARAM_FAILED().
 *
 *          When MBEDTLS_CHECK_PARAMS is enabled, calls to the parameter failure
 *          callback, MBEDTLS_PARAM_FAILED(), are assumed to indicate the
 *          expected failure. If MBEDTLS_CHECK_PARAMS is not enabled, no test
 *          can be made.
 *
 *          This macro is intended to test that functions returning void
 *          accept all of the parameter values they're supposed to accept - eg
 *          that they don't call MBEDTLS_PARAM_FAILED() when a parameter
 *          that's allowed to be NULL happens to be NULL.
 *
 *          Note: for functions that return something other that void,
 *          checking that they accept all the parameters they're supposed to
 *          accept is best done by using TEST_ASSERT() and checking the return
 *          value as well.
 *
 *          Note: this macro is available even when #MBEDTLS_CHECK_PARAMS is
 *          disabled, as it makes sense to check that the functions accept all
 *          legal values even if this option is disabled - only in that case,
 *          the test is more about whether the function segfaults than about
 *          whether it invokes MBEDTLS_PARAM_FAILED().
 *
 * \param   TEST                The test expression to be tested.
 */
#define TEST_VALID_PARAM( TEST )                                    \
    TEST_ASSERT( ( TEST, 1 ) );
>>>>>>> fb1972db

#define assert(a) if( !( a ) )                                      \
{                                                                   \
    mbedtls_fprintf( stderr, "Assertion Failed at %s:%d - %s\n",   \
                             __FILE__, __LINE__, #a );              \
    mbedtls_exit( 1 );                                             \
}

#if defined(__GNUC__)
/* Test if arg and &(arg)[0] have the same type. This is true if arg is
 * an array but not if it's a pointer. */
#define IS_ARRAY_NOT_POINTER( arg )                                     \
    ( ! __builtin_types_compatible_p( __typeof__( arg ),                \
                                      __typeof__( &( arg )[0] ) ) )
#else
/* On platforms where we don't know how to implement this check,
 * omit it. Oh well, a non-portable check is better than nothing. */
#define IS_ARRAY_NOT_POINTER( arg ) 1
#endif

/* A compile-time constant with the value 0. If `const_expr` is not a
 * compile-time constant with a nonzero value, cause a compile-time error. */
#define STATIC_ASSERT_EXPR( const_expr )                                \
    ( 0 && sizeof( struct { int STATIC_ASSERT : 1 - 2 * ! ( const_expr ); } ) )
/* Return the scalar value `value` (possibly promoted). This is a compile-time
 * constant if `value` is. `condition` must be a compile-time constant.
 * If `condition` is false, arrange to cause a compile-time error. */
#define STATIC_ASSERT_THEN_RETURN( condition, value )   \
    ( STATIC_ASSERT_EXPR( condition ) ? 0 : ( value ) )

#define ARRAY_LENGTH_UNSAFE( array )            \
    ( sizeof( array ) / sizeof( *( array ) ) )
/** Return the number of elements of a static or stack array.
 *
 * \param array         A value of array (not pointer) type.
 *
 * \return The number of elements of the array.
 */
#define ARRAY_LENGTH( array )                                           \
    ( STATIC_ASSERT_THEN_RETURN( IS_ARRAY_NOT_POINTER( array ),         \
                                 ARRAY_LENGTH_UNSAFE( array ) ) )

/** Return the smaller of two values.
 *
 * \param x         An integer-valued expression without side effects.
 * \param y         An integer-valued expression without side effects.
 *
 * \return The smaller of \p x and \p y.
 */
#define MIN( x, y ) ( ( x ) < ( y ) ? ( x ) : ( y ) )

/** Return the larger of two values.
 *
 * \param x         An integer-valued expression without side effects.
 * \param y         An integer-valued expression without side effects.
 *
 * \return The larger of \p x and \p y.
 */
#define MAX( x, y ) ( ( x ) > ( y ) ? ( x ) : ( y ) )

/*
 * 32-bit integer manipulation macros (big endian)
 */
#ifndef GET_UINT32_BE
#define GET_UINT32_BE(n,b,i)                            \
{                                                       \
    (n) = ( (uint32_t) (b)[(i)    ] << 24 )             \
        | ( (uint32_t) (b)[(i) + 1] << 16 )             \
        | ( (uint32_t) (b)[(i) + 2] <<  8 )             \
        | ( (uint32_t) (b)[(i) + 3]       );            \
}
#endif

#ifndef PUT_UINT32_BE
#define PUT_UINT32_BE(n,b,i)                            \
{                                                       \
    (b)[(i)    ] = (unsigned char) ( (n) >> 24 );       \
    (b)[(i) + 1] = (unsigned char) ( (n) >> 16 );       \
    (b)[(i) + 2] = (unsigned char) ( (n) >>  8 );       \
    (b)[(i) + 3] = (unsigned char) ( (n)       );       \
}
#endif


/*----------------------------------------------------------------------------*/
/* Global variables */

static struct
{
    paramfail_test_state_t paramfail_test_state;
    int failed;
    const char *test;
    const char *filename;
    int line_no;
}
test_info;

#if defined(MBEDTLS_PLATFORM_C)
mbedtls_platform_context platform_ctx;
#endif

#if defined(MBEDTLS_CHECK_PARAMS)
jmp_buf param_fail_jmp;
jmp_buf jmp_tmp;
#endif

/*----------------------------------------------------------------------------*/
/* Helper flags for complex dependencies */

/* Indicates whether we expect mbedtls_entropy_init
 * to initialize some strong entropy source. */
#if defined(MBEDTLS_TEST_NULL_ENTROPY) ||             \
    ( !defined(MBEDTLS_NO_DEFAULT_ENTROPY_SOURCES) && \
      ( !defined(MBEDTLS_NO_PLATFORM_ENTROPY)  ||     \
         defined(MBEDTLS_HAVEGE_C)             ||     \
         defined(MBEDTLS_ENTROPY_HARDWARE_ALT) ||     \
         defined(ENTROPY_NV_SEED) ) )
#define ENTROPY_HAVE_STRONG
#endif


/*----------------------------------------------------------------------------*/
/* Helper Functions */

static void test_fail( const char *test, int line_no, const char* filename )
{
    test_info.failed = 1;
    test_info.test = test;
    test_info.line_no = line_no;
    test_info.filename = filename;
}

static int platform_setup()
{
    int ret = 0;
#if defined(MBEDTLS_PLATFORM_C)
    ret = mbedtls_platform_setup( &platform_ctx );
#endif /* MBEDTLS_PLATFORM_C */
    return( ret );
}

static void platform_teardown()
{
#if defined(MBEDTLS_PLATFORM_C)
    mbedtls_platform_teardown( &platform_ctx );
#endif /* MBEDTLS_PLATFORM_C */
}

#if defined(MBEDTLS_CHECK_PARAMS)
void mbedtls_param_failed( const char *failure_condition,
                           const char *file,
                           int line )
{
    /* If we are testing the callback function...  */
    if( test_info.paramfail_test_state == PARAMFAIL_TESTSTATE_PENDING )
    {
        test_info.paramfail_test_state = PARAMFAIL_TESTSTATE_CALLED;
    }
    else
    {
        /* ...else we treat this as an error */

        /* Record the location of the failure, but not as a failure yet, in case
         * it was part of the test */
        test_fail( failure_condition, line, file );
        test_info.failed = 0;

        longjmp( param_fail_jmp, 1 );
    }
}
#endif

#if defined(__unix__) || (defined(__APPLE__) && defined(__MACH__))
static int redirect_output( FILE** out_stream, const char* path )
{
    int stdout_fd = dup( fileno( *out_stream ) );

    if( stdout_fd == -1 )
    {
        return -1;
    }

    fflush( *out_stream );
    fclose( *out_stream );
    *out_stream = fopen( path, "w" );

    if( *out_stream == NULL )
    {
        return -1;
    }

    return stdout_fd;
}

static int restore_output( FILE** out_stream, int old_fd )
{
    fflush( *out_stream );
    fclose( *out_stream );

    *out_stream = fdopen( old_fd, "w" );
    if( *out_stream == NULL )
    {
        return -1;
    }

    return 0;
}

static void close_output( FILE* out_stream )
{
    fclose( out_stream );
}
#endif /* __unix__ || __APPLE__ __MACH__ */

static int unhexify( unsigned char *obuf, const char *ibuf )
{
    unsigned char c, c2;
    int len = strlen( ibuf ) / 2;
    assert( strlen( ibuf ) % 2 == 0 ); /* must be even number of bytes */

    while( *ibuf != 0 )
    {
        c = *ibuf++;
        if( c >= '0' && c <= '9' )
            c -= '0';
        else if( c >= 'a' && c <= 'f' )
            c -= 'a' - 10;
        else if( c >= 'A' && c <= 'F' )
            c -= 'A' - 10;
        else
            assert( 0 );

        c2 = *ibuf++;
        if( c2 >= '0' && c2 <= '9' )
            c2 -= '0';
        else if( c2 >= 'a' && c2 <= 'f' )
            c2 -= 'a' - 10;
        else if( c2 >= 'A' && c2 <= 'F' )
            c2 -= 'A' - 10;
        else
            assert( 0 );

        *obuf++ = ( c << 4 ) | c2;
    }

    return len;
}

static void hexify( unsigned char *obuf, const unsigned char *ibuf, int len )
{
    unsigned char l, h;

    while( len != 0 )
    {
        h = *ibuf / 16;
        l = *ibuf % 16;

        if( h < 10 )
            *obuf++ = '0' + h;
        else
            *obuf++ = 'a' + h - 10;

        if( l < 10 )
            *obuf++ = '0' + l;
        else
            *obuf++ = 'a' + l - 10;

        ++ibuf;
        len--;
    }
}

/**
 * Allocate and zeroize a buffer.
 *
 * If the size if zero, a pointer to a zeroized 1-byte buffer is returned.
 *
 * For convenience, dies if allocation fails.
 */
static unsigned char *zero_alloc( size_t len )
{
    void *p;
    size_t actual_len = ( len != 0 ) ? len : 1;

    p = mbedtls_calloc( 1, actual_len );
    assert( p != NULL );

    memset( p, 0x00, actual_len );

    return( p );
}

/**
 * Allocate and fill a buffer from hex data.
 *
 * The buffer is sized exactly as needed. This allows to detect buffer
 * overruns (including overreads) when running the test suite under valgrind.
 *
 * If the size if zero, a pointer to a zeroized 1-byte buffer is returned.
 *
 * For convenience, dies if allocation fails.
 */
static unsigned char *unhexify_alloc( const char *ibuf, size_t *olen )
{
    unsigned char *obuf;

    *olen = strlen( ibuf ) / 2;

    if( *olen == 0 )
        return( zero_alloc( *olen ) );

    obuf = mbedtls_calloc( 1, *olen );
    assert( obuf != NULL );

    (void) unhexify( obuf, ibuf );

    return( obuf );
}

/**
 * This function just returns data from rand().
 * Although predictable and often similar on multiple
 * runs, this does not result in identical random on
 * each run. So do not use this if the results of a
 * test depend on the random data that is generated.
 *
 * rng_state shall be NULL.
 */
static int rnd_std_rand( void *rng_state, unsigned char *output, size_t len )
{
#if !defined(__OpenBSD__)
    size_t i;

    if( rng_state != NULL )
        rng_state  = NULL;

    for( i = 0; i < len; ++i )
        output[i] = rand();
#else
    if( rng_state != NULL )
        rng_state = NULL;

    arc4random_buf( output, len );
#endif /* !OpenBSD */

    return( 0 );
}

/**
 * This function only returns zeros
 *
 * rng_state shall be NULL.
 */
static int rnd_zero_rand( void *rng_state, unsigned char *output, size_t len )
{
    if( rng_state != NULL )
        rng_state  = NULL;

    memset( output, 0, len );

    return( 0 );
}

typedef struct
{
    unsigned char *buf;
    size_t length;
} rnd_buf_info;

/**
 * This function returns random based on a buffer it receives.
 *
 * rng_state shall be a pointer to a rnd_buf_info structure.
 *
 * The number of bytes released from the buffer on each call to
 * the random function is specified by per_call. (Can be between
 * 1 and 4)
 *
 * After the buffer is empty it will return rand();
 */
static int rnd_buffer_rand( void *rng_state, unsigned char *output, size_t len )
{
    rnd_buf_info *info = (rnd_buf_info *) rng_state;
    size_t use_len;

    if( rng_state == NULL )
        return( rnd_std_rand( NULL, output, len ) );

    use_len = len;
    if( len > info->length )
        use_len = info->length;

    if( use_len )
    {
        memcpy( output, info->buf, use_len );
        info->buf += use_len;
        info->length -= use_len;
    }

    if( len - use_len > 0 )
        return( rnd_std_rand( NULL, output + use_len, len - use_len ) );

    return( 0 );
}

/**
 * Info structure for the pseudo random function
 *
 * Key should be set at the start to a test-unique value.
 * Do not forget endianness!
 * State( v0, v1 ) should be set to zero.
 */
typedef struct
{
    uint32_t key[16];
    uint32_t v0, v1;
} rnd_pseudo_info;

/**
 * This function returns random based on a pseudo random function.
 * This means the results should be identical on all systems.
 * Pseudo random is based on the XTEA encryption algorithm to
 * generate pseudorandom.
 *
 * rng_state shall be a pointer to a rnd_pseudo_info structure.
 */
static int rnd_pseudo_rand( void *rng_state, unsigned char *output, size_t len )
{
    rnd_pseudo_info *info = (rnd_pseudo_info *) rng_state;
    uint32_t i, *k, sum, delta=0x9E3779B9;
    unsigned char result[4], *out = output;

    if( rng_state == NULL )
        return( rnd_std_rand( NULL, output, len ) );

    k = info->key;

    while( len > 0 )
    {
        size_t use_len = ( len > 4 ) ? 4 : len;
        sum = 0;

        for( i = 0; i < 32; i++ )
        {
            info->v0 += ( ( ( info->v1 << 4 ) ^ ( info->v1 >> 5 ) )
                            + info->v1 ) ^ ( sum + k[sum & 3] );
            sum += delta;
            info->v1 += ( ( ( info->v0 << 4 ) ^ ( info->v0 >> 5 ) )
                            + info->v0 ) ^ ( sum + k[( sum>>11 ) & 3] );
        }

        PUT_UINT32_BE( info->v0, result, 0 );
        memcpy( out, result, use_len );
        len -= use_len;
        out += 4;
    }

    return( 0 );
}

int hexcmp( uint8_t * a, uint8_t * b, uint32_t a_len, uint32_t b_len )
{
    int ret = 0;
    uint32_t i = 0;

    if( a_len != b_len )
        return( -1 );

    for( i = 0; i < a_len; i++ )
    {
        if( a[i] != b[i] )
        {
            ret = -1;
            break;
        }
    }
    return ret;
}<|MERGE_RESOLUTION|>--- conflicted
+++ resolved
@@ -83,18 +83,29 @@
 /*----------------------------------------------------------------------------*/
 /* Macros */
 
-<<<<<<< HEAD
-/** Evaluate an expression and fail the test case if it is false.
- *
- * Failing the test means:
- * - Mark this test case as failed.
- * - Print a message identifying the failure.
- * - Jump to the \c exit label.
- *
- * This macro expands to an instruction, not an expression.
- * It may jump to the \c exit label.
- *
- * \param TEST      The expression to evaluate.
+/**
+ * \brief   This macro tests the expression passed to it as a test step or
+ *          individual test in a test case.
+ *
+ *          It allows a library function to return a value and return an error
+ *          code that can be tested.
+ *
+ *          Failing the test means:
+ *          - Mark this test case as failed.
+ *          - Print a message identifying the failure.
+ *          - Jump to the \c exit label.
+ *
+ *          This macro expands to an instruction, not an expression.
+ *          It may jump to the \c exit label.
+ *
+ *          When MBEDTLS_CHECK_PARAMS is enabled, calls to the parameter failure
+ *          callback, MBEDTLS_PARAM_FAILED(), will be assumed to be a test
+ *          failure.
+ *
+ *          This macro is not suitable for negative parameter validation tests,
+ *          as it assumes the test step will not create an error.
+ *
+ * \param   TEST    The test expression to be tested.
  */
 #define TEST_ASSERT( TEST )                         \
     do {                                            \
@@ -175,31 +186,6 @@
             TEST_ASSERT( memcmp( ( p1 ), ( p2 ), ( size1 ) ) == 0 );    \
     }                                                                   \
     while( 0 )
-=======
-/**
- * \brief   This macro tests the expression passed to it as a test step or
- *          individual test in a test case.
- *
- *          It allows a library function to return a value and return an error
- *          code that can be tested.
- *
- *          When MBEDTLS_CHECK_PARAMS is enabled, calls to the parameter failure
- *          callback, MBEDTLS_PARAM_FAILED(), will be assumed to be a test
- *          failure.
- *
- *          This macro is not suitable for negative parameter validation tests,
- *          as it assumes the test step will not create an error.
- *
- * \param   TEST    The test expression to be tested.
- */
-#define TEST_ASSERT( TEST )                                 \
-    do {                                                    \
-       if( ! (TEST) )                                       \
-       {                                                    \
-          test_fail( #TEST, __LINE__, __FILE__ );           \
-          goto exit;                                        \
-       }                                                    \
-    } while( 0 )
 
 #if defined(MBEDTLS_CHECK_PARAMS) && !defined(MBEDTLS_PARAM_FAILED_ALT)
 /**
@@ -299,7 +285,6 @@
  */
 #define TEST_VALID_PARAM( TEST )                                    \
     TEST_ASSERT( ( TEST, 1 ) );
->>>>>>> fb1972db
 
 #define assert(a) if( !( a ) )                                      \
 {                                                                   \
