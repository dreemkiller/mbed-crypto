#line 1 "helpers.function"
/*----------------------------------------------------------------------------*/
/* Headers */

#include <stdlib.h>

#if defined(MBEDTLS_PLATFORM_C)
#include "mbedtls/platform.h"
#else
#include <stdio.h>
#define mbedtls_fprintf    fprintf
#define mbedtls_snprintf   snprintf
#define mbedtls_calloc     calloc
#define mbedtls_free       free
#define mbedtls_exit       exit
#define mbedtls_time       time
#define mbedtls_time_t     time_t
#define MBEDTLS_EXIT_SUCCESS EXIT_SUCCESS
#define MBEDTLS_EXIT_FAILURE EXIT_FAILURE
#endif

#if defined(MBEDTLS_MEMORY_BUFFER_ALLOC_C)
#include "mbedtls/memory_buffer_alloc.h"
#endif

#ifdef _MSC_VER
#include <basetsd.h>
typedef UINT32 uint32_t;
#define strncasecmp _strnicmp
#define strcasecmp _stricmp
#else
#include <stdint.h>
#endif

#include <string.h>

#if defined(__unix__) || (defined(__APPLE__) && defined(__MACH__))
#include <unistd.h>
#endif

/*----------------------------------------------------------------------------*/
/* Constants */

#define DEPENDENCY_SUPPORTED        0
#define DEPENDENCY_NOT_SUPPORTED    1

#define KEY_VALUE_MAPPING_FOUND     0
#define KEY_VALUE_MAPPING_NOT_FOUND -1

#define DISPATCH_TEST_SUCCESS       0
#define DISPATCH_TEST_FN_NOT_FOUND  1
#define DISPATCH_INVALID_TEST_DATA  2
#define DISPATCH_UNSUPPORTED_SUITE  3


/*----------------------------------------------------------------------------*/
/* Macros */

#define TEST_ASSERT( TEST )                         \
    do {                                            \
        if( ! (TEST) )                              \
        {                                           \
            test_fail( #TEST, __LINE__, __FILE__ ); \
            goto exit;                              \
        }                                           \
    } while( 0 )

#define assert(a) if( !( a ) )                                      \
{                                                                   \
    mbedtls_fprintf( stderr, "Assertion Failed at %s:%d - %s\n",   \
                             __FILE__, __LINE__, #a );              \
    mbedtls_exit( 1 );                                             \
}

/*
 * 32-bit integer manipulation macros (big endian)
 */
#ifndef GET_UINT32_BE
#define GET_UINT32_BE(n,b,i)                            \
{                                                       \
    (n) = ( (uint32_t) (b)[(i)    ] << 24 )             \
        | ( (uint32_t) (b)[(i) + 1] << 16 )             \
        | ( (uint32_t) (b)[(i) + 2] <<  8 )             \
        | ( (uint32_t) (b)[(i) + 3]       );            \
}
#endif

#ifndef PUT_UINT32_BE
#define PUT_UINT32_BE(n,b,i)                            \
{                                                       \
    (b)[(i)    ] = (unsigned char) ( (n) >> 24 );       \
    (b)[(i) + 1] = (unsigned char) ( (n) >> 16 );       \
    (b)[(i) + 2] = (unsigned char) ( (n) >>  8 );       \
    (b)[(i) + 3] = (unsigned char) ( (n)       );       \
}
#endif


/*----------------------------------------------------------------------------*/
/* Global variables */


static struct
{
    int failed;
    const char *test;
    const char *filename;
    int line_no;
}
test_info;


/*----------------------------------------------------------------------------*/
/* Helper flags for complex dependencies */

/* Indicates whether we expect mbedtls_entropy_init
 * to initialize some strong entropy source. */
#if defined(MBEDTLS_TEST_NULL_ENTROPY) ||             \
    ( !defined(MBEDTLS_NO_DEFAULT_ENTROPY_SOURCES) && \
      ( !defined(MBEDTLS_NO_PLATFORM_ENTROPY)  ||     \
         defined(MBEDTLS_HAVEGE_C)             ||     \
         defined(MBEDTLS_ENTROPY_HARDWARE_ALT) ||     \
         defined(ENTROPY_NV_SEED) ) )
#define ENTROPY_HAVE_STRONG
#endif


/*----------------------------------------------------------------------------*/
/* Helper Functions */

#if defined(__unix__) || (defined(__APPLE__) && defined(__MACH__))
static int redirect_output( FILE** out_stream, const char* path )
{
    int stdout_fd = dup( fileno( *out_stream ) );

    if( stdout_fd == -1 )
    {
        return -1;
    }

    fflush( *out_stream );
    fclose( *out_stream );
    *out_stream = fopen( path, "w" );

    if( *out_stream == NULL )
    {
        return -1;
    }

    return stdout_fd;
}

static int restore_output( FILE** out_stream, int old_fd )
{
    fflush( *out_stream );
    fclose( *out_stream );

    *out_stream = fdopen( old_fd, "w" );
    if( *out_stream == NULL )
    {
        return -1;
    }

    return 0;
}

static void close_output( FILE* out_stream )
{
    fclose( out_stream );
}
#endif /* __unix__ || __APPLE__ __MACH__ */

static int unhexify( unsigned char *obuf, const char *ibuf )
{
    unsigned char c, c2;
    int len = strlen( ibuf ) / 2;
    assert( strlen( ibuf ) % 2 == 0 ); /* must be even number of bytes */

    while( *ibuf != 0 )
    {
        c = *ibuf++;
        if( c >= '0' && c <= '9' )
            c -= '0';
        else if( c >= 'a' && c <= 'f' )
            c -= 'a' - 10;
        else if( c >= 'A' && c <= 'F' )
            c -= 'A' - 10;
        else
            assert( 0 );

        c2 = *ibuf++;
        if( c2 >= '0' && c2 <= '9' )
            c2 -= '0';
        else if( c2 >= 'a' && c2 <= 'f' )
            c2 -= 'a' - 10;
        else if( c2 >= 'A' && c2 <= 'F' )
            c2 -= 'A' - 10;
        else
            assert( 0 );

        *obuf++ = ( c << 4 ) | c2;
    }

    return len;
}

static void hexify( unsigned char *obuf, const unsigned char *ibuf, int len )
{
    unsigned char l, h;

    while( len != 0 )
    {
        h = *ibuf / 16;
        l = *ibuf % 16;

        if( h < 10 )
            *obuf++ = '0' + h;
        else
            *obuf++ = 'a' + h - 10;

        if( l < 10 )
            *obuf++ = '0' + l;
        else
            *obuf++ = 'a' + l - 10;

        ++ibuf;
        len--;
    }
}

/**
 * Allocate and zeroize a buffer.
 *
 * If the size if zero, a pointer to a zeroized 1-byte buffer is returned.
 *
 * For convenience, dies if allocation fails.
 */
static unsigned char *zero_alloc( size_t len )
{
    void *p;
    size_t actual_len = ( len != 0 ) ? len : 1;

    p = mbedtls_calloc( 1, actual_len );
    assert( p != NULL );

    memset( p, 0x00, actual_len );

    return( p );
}

/**
 * Allocate and fill a buffer from hex data.
 *
 * The buffer is sized exactly as needed. This allows to detect buffer
 * overruns (including overreads) when running the test suite under valgrind.
 *
 * If the size if zero, a pointer to a zeroized 1-byte buffer is returned.
 *
 * For convenience, dies if allocation fails.
 */
static unsigned char *unhexify_alloc( const char *ibuf, size_t *olen )
{
    unsigned char *obuf;

    *olen = strlen( ibuf ) / 2;

    if( *olen == 0 )
        return( zero_alloc( *olen ) );

    obuf = mbedtls_calloc( 1, *olen );
    assert( obuf != NULL );

    (void) unhexify( obuf, ibuf );

    return( obuf );
}

/**
 * This function just returns data from rand().
 * Although predictable and often similar on multiple
 * runs, this does not result in identical random on
 * each run. So do not use this if the results of a
 * test depend on the random data that is generated.
 *
 * rng_state shall be NULL.
 */
static int rnd_std_rand( void *rng_state, unsigned char *output, size_t len )
{
#if !defined(__OpenBSD__)
    size_t i;

    if( rng_state != NULL )
        rng_state  = NULL;

    for( i = 0; i < len; ++i )
        output[i] = rand();
#else
    if( rng_state != NULL )
        rng_state = NULL;

    arc4random_buf( output, len );
#endif /* !OpenBSD */

    return( 0 );
}

/**
 * This function only returns zeros
 *
 * rng_state shall be NULL.
 */
static int rnd_zero_rand( void *rng_state, unsigned char *output, size_t len )
{
    if( rng_state != NULL )
        rng_state  = NULL;

    memset( output, 0, len );

    return( 0 );
}

typedef struct
{
    unsigned char *buf;
    size_t length;
} rnd_buf_info;

/**
 * This function returns random based on a buffer it receives.
 *
 * rng_state shall be a pointer to a rnd_buf_info structure.
 *
 * The number of bytes released from the buffer on each call to
 * the random function is specified by per_call. (Can be between
 * 1 and 4)
 *
 * After the buffer is empty it will return rand();
 */
static int rnd_buffer_rand( void *rng_state, unsigned char *output, size_t len )
{
    rnd_buf_info *info = (rnd_buf_info *) rng_state;
    size_t use_len;

    if( rng_state == NULL )
        return( rnd_std_rand( NULL, output, len ) );

    use_len = len;
    if( len > info->length )
        use_len = info->length;

    if( use_len )
    {
        memcpy( output, info->buf, use_len );
        info->buf += use_len;
        info->length -= use_len;
    }

    if( len - use_len > 0 )
        return( rnd_std_rand( NULL, output + use_len, len - use_len ) );

    return( 0 );
}

/**
 * Info structure for the pseudo random function
 *
 * Key should be set at the start to a test-unique value.
 * Do not forget endianness!
 * State( v0, v1 ) should be set to zero.
 */
typedef struct
{
    uint32_t key[16];
    uint32_t v0, v1;
} rnd_pseudo_info;

/**
 * This function returns random based on a pseudo random function.
 * This means the results should be identical on all systems.
 * Pseudo random is based on the XTEA encryption algorithm to
 * generate pseudorandom.
 *
 * rng_state shall be a pointer to a rnd_pseudo_info structure.
 */
static int rnd_pseudo_rand( void *rng_state, unsigned char *output, size_t len )
{
    rnd_pseudo_info *info = (rnd_pseudo_info *) rng_state;
    uint32_t i, *k, sum, delta=0x9E3779B9;
    unsigned char result[4], *out = output;

    if( rng_state == NULL )
        return( rnd_std_rand( NULL, output, len ) );

    k = info->key;

    while( len > 0 )
    {
        size_t use_len = ( len > 4 ) ? 4 : len;
        sum = 0;

        for( i = 0; i < 32; i++ )
        {
            info->v0 += ( ( ( info->v1 << 4 ) ^ ( info->v1 >> 5 ) )
                            + info->v1 ) ^ ( sum + k[sum & 3] );
            sum += delta;
            info->v1 += ( ( ( info->v0 << 4 ) ^ ( info->v0 >> 5 ) )
                            + info->v0 ) ^ ( sum + k[( sum>>11 ) & 3] );
        }

        PUT_UINT32_BE( info->v0, result, 0 );
        memcpy( out, result, use_len );
        len -= use_len;
        out += 4;
    }

    return( 0 );
}

static void test_fail( const char *test, int line_no, const char* filename )
{
<<<<<<< HEAD
    test_info.failed = 1;
    test_info.test = test;
    test_info.line_no = line_no;
    test_info.filename = filename;
}
=======
    test_errors++;
    if( test_errors == 1 )
        mbedtls_fprintf( stdout, "FAILED\n" );
    mbedtls_fprintf( stdout, "  %s\n  at line %d, %s\n", test, line_no,
                        filename );
}
>>>>>>> d742b748
<|MERGE_RESOLUTION|>--- conflicted
+++ resolved
@@ -418,17 +418,8 @@
 
 static void test_fail( const char *test, int line_no, const char* filename )
 {
-<<<<<<< HEAD
     test_info.failed = 1;
     test_info.test = test;
     test_info.line_no = line_no;
     test_info.filename = filename;
-}
-=======
-    test_errors++;
-    if( test_errors == 1 )
-        mbedtls_fprintf( stdout, "FAILED\n" );
-    mbedtls_fprintf( stdout, "  %s\n  at line %d, %s\n", test, line_no,
-                        filename );
-}
->>>>>>> d742b748
+}