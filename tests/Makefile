--- conflicted
+++ resolved
@@ -44,47 +44,6 @@
 LDFLAGS += -lz
 endif
 
-<<<<<<< HEAD
-APPS =	test_suite_aes.ecb		test_suite_aes.cbc		\
-		test_suite_aes.cfb		test_suite_aes.rest		\
-		test_suite_arc4			test_suite_asn1write	\
-		test_suite_base64		test_suite_blowfish		\
-		test_suite_camellia		test_suite_ccm			\
-		test_suite_cipher.aes							\
-		test_suite_cipher.arc4	test_suite_cipher.ccm	\
-		test_suite_cipher.gcm							\
-		test_suite_cipher.blowfish						\
-		test_suite_cipher.camellia						\
-		test_suite_cipher.des	test_suite_cipher.null	\
-		test_suite_cipher.padding						\
-		test_suite_ctr_drbg		test_suite_debug		\
-		test_suite_des			test_suite_dhm			\
-		test_suite_ecdh			test_suite_ecdsa		\
-		test_suite_ecp									\
-		test_suite_error		test_suite_entropy		\
-		test_suite_gcm.aes128_de						\
-		test_suite_gcm.aes192_de						\
-		test_suite_gcm.aes256_de						\
-		test_suite_gcm.aes128_en						\
-		test_suite_gcm.aes192_en						\
-		test_suite_gcm.aes256_en						\
-		test_suite_gcm.camellia	test_suite_hmac_shax	\
-		test_suite_hmac_drbg.misc						\
-		test_suite_hmac_drbg.no_reseed					\
-		test_suite_hmac_drbg.nopr						\
-		test_suite_hmac_drbg.pr							\
-		test_suite_md			test_suite_mdx			\
-		test_suite_memory_buffer_alloc					\
-		test_suite_mpi			test_suite_pbkdf2		\
-		test_suite_pem									\
-		test_suite_pkcs1_v21	test_suite_pkcs5		\
-		test_suite_pkparse		test_suite_pkwrite		\
-		test_suite_pk									\
-		test_suite_rsa			test_suite_shax			\
-		test_suite_ssl									\
-		test_suite_x509parse	test_suite_x509write	\
-		test_suite_xtea			test_suite_version
-=======
 APPS =	test_suite_aes.ecb$(EXEXT)	test_suite_aes.cbc$(EXEXT)	\
 	test_suite_aes.cfb$(EXEXT)	test_suite_aes.rest$(EXEXT)	\
 	test_suite_arc4$(EXEXT)		test_suite_asn1write$(EXEXT)	\
@@ -121,9 +80,9 @@
 	test_suite_pkparse$(EXEXT)	test_suite_pkwrite$(EXEXT)	\
 	test_suite_pk$(EXEXT)						\
 	test_suite_rsa$(EXEXT)		test_suite_shax$(EXEXT)		\
+	test_suite_ssl$(EXEXT)						\
 	test_suite_x509parse$(EXEXT)	test_suite_x509write$(EXEXT)	\
 	test_suite_xtea$(EXEXT)		test_suite_version$(EXEXT)
->>>>>>> ad350ed7
 
 .SILENT:
 
@@ -437,19 +396,13 @@
 	echo   "  CC    	$<"
 	$(CC) $(CFLAGS) $(OFLAGS) $<	$(LDFLAGS) -o $@
 
-<<<<<<< HEAD
-test_suite_ssl: test_suite_ssl.c $(DEP)
-	echo   "  CC    	$@.c"
-	$(CC) $(CFLAGS) $(OFLAGS) $@.c	$(LDFLAGS) -o $@
-
-test_suite_x509parse: test_suite_x509parse.c $(DEP)
-	echo   "  CC    	$@.c"
-	$(CC) $(CFLAGS) $(OFLAGS) $@.c	$(LDFLAGS) -o $@
-=======
+test_suite_ssl$(EXEXT): test_suite_ssl.c $(DEP)
+	echo   "  CC    	$<"
+	$(CC) $(CFLAGS) $(OFLAGS) $<	$(LDFLAGS) -o $@
+
 test_suite_x509parse$(EXEXT): test_suite_x509parse.c $(DEP)
 	echo   "  CC    	$<"
 	$(CC) $(CFLAGS) $(OFLAGS) $<	$(LDFLAGS) -o $@
->>>>>>> ad350ed7
 
 test_suite_x509write$(EXEXT): test_suite_x509write.c $(DEP)
 	echo   "  CC    	$<"
